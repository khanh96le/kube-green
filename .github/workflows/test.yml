--- conflicted
+++ resolved
@@ -5,27 +5,30 @@
   push:
 jobs:
   tests:
-<<<<<<< HEAD
-     name: Test on go ${{ matrix.go_version }} on os ${{matrix.os}}
-     runs-on: ${{ matrix.os }}
-     strategy:
-       matrix:
-         go_version: [1.16]
-         os: [macos-latest, ubuntu-latest]
-     steps:
-       - uses: actions/checkout@v2
-       - name: Use golang ${{ matrix.go_version }}
-         uses: actions/setup-go@v2
-         with:
-           go-version: ${{ matrix.go_version }}
-       - name: Go version
-         run: go version
-       - name: Go get dependencies
-         run: go get -v -t -d ./...
-       - name: Run tests
-         run: make test
-       - name: Vet and Build
-         run: make manager
+    name: Test on go ${{ matrix.go_version }} on os ${{matrix.os}}
+    runs-on: ${{ matrix.os }}
+    strategy:
+      matrix:
+        go_version: [1.16]
+        os: [macos-latest, ubuntu-latest]
+    steps:
+      - uses: actions/checkout@v2
+      - name: Use golang ${{ matrix.go_version }}
+        uses: actions/setup-go@v2
+        with:
+          go-version: ${{ matrix.go_version }}
+      - name: Go version
+        run: go version
+      - name: Go get dependencies
+        run: go get -v -t -d ./...
+      - name: Run tests
+        run: make test
+      - name: Vet and Build
+        run: make manager
+      - name: Send the coverage output
+        uses: shogo82148/actions-goveralls@v1
+        with:
+          path-to-profile: cover.out
   docker-build:
     name: Build docker
     needs: tests
@@ -39,7 +42,7 @@
       - name: Prepare
         id: prep
         run: |
-          DOCKER_IMAGE=miaplatform/microlc
+          DOCKER_IMAGE=davidebianchi/kube-green
           VERSION=latest
           if [[ $GITHUB_REF == refs/tags/* ]]; then
             VERSION=${GITHUB_REF#refs/tags/}
@@ -71,30 +74,4 @@
         with:
           context: '${{ env.context }}'
           push: true
-          tags: ${{ steps.prep.outputs.tags }}
-=======
-    name: Test on go ${{ matrix.go_version }} on os ${{matrix.os}}
-    runs-on: ${{ matrix.os }}
-    strategy:
-      matrix:
-        go_version: [1.16]
-        os: [macos-latest, ubuntu-latest]
-    steps:
-      - uses: actions/checkout@v2
-      - name: Use golang ${{ matrix.go_version }}
-        uses: actions/setup-go@v2
-        with:
-          go-version: ${{ matrix.go_version }}
-      - name: Go version
-        run: go version
-      - name: Go get dependencies
-        run: go get -v -t -d ./...
-      - name: Run tests
-        run: make test
-      - name: Vet and Build
-        run: make manager
-      - name: Send the coverage output
-        uses: shogo82148/actions-goveralls@v1
-        with:
-          path-to-profile: cover.out
->>>>>>> 6dc660b1
+          tags: ${{ steps.prep.outputs.tags }}