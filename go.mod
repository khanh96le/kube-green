--- conflicted
+++ resolved
@@ -7,17 +7,10 @@
 	github.com/onsi/ginkgo v1.16.5
 	github.com/onsi/gomega v1.19.0
 	github.com/robfig/cron/v3 v3.0.1
-<<<<<<< HEAD
-	github.com/stretchr/testify v1.7.1
+	github.com/stretchr/testify v1.7.2
 	k8s.io/api v0.24.2
 	k8s.io/apimachinery v0.24.2
 	k8s.io/client-go v0.24.2
-=======
-	github.com/stretchr/testify v1.7.2
-	k8s.io/api v0.24.1
-	k8s.io/apimachinery v0.24.1
-	k8s.io/client-go v0.24.1
->>>>>>> 86d313ba
 	sigs.k8s.io/controller-runtime v0.12.1
 )
 
